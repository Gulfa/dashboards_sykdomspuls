--- conflicted
+++ resolved
@@ -103,36 +103,7 @@
 
 ```
 
-<<<<<<< HEAD
-=======
-\newpage
-
-# Time taken
-
-```{r echo=FALSE, fig.height=11.69*0.6, message=FALSE, warning=FALSE}
-  qs <- AnalyseLog()
-```
-
-
-## Overview
-
-`r tufte::margin_note(glue::glue('
-                                    We monitor the amount of time taken to ensure that \
-                                    there are no issues.
-                                    '))`
-
-```{r echo=FALSE, fig.height=11.69*0.6, message=FALSE, warning=FALSE}
-  print(qs[["overview"]])
-```
-
-\newpage
-
-## Details
-
-```{r echo=FALSE,  fig.fullwidth=TRUE, fig.height=11.69*0.6, fig.width=8.27*0.9, message=FALSE, warning=FALSE}
-  print(qs[["details"]])
-```
-\newpage
+```
 # Statistical properties
 ```{r echo=FALSE, results='asis', paged.print=TRUE }
 
@@ -272,7 +243,7 @@
 
 \newpage
 
->>>>>>> 71ca17c7
+
 # Number of alerts
 
 ```{r echo=FALSE, fig.fullwidth=TRUE, fig.height=11.69*0.65, fig.width=8.27*0.9, message=FALSE, warning=FALSE, paged.print=FALSE, results='asis'}
