.onAttach <- function(libname, pkgname) {
  packageStartupMessage("PACKAGE: sykdomspuls")
<<<<<<< HEAD
<<<<<<< HEAD
  packageStartupMessage("Version 2019.01.03 at 06:54")
=======
  packageStartupMessage("Version 2018.12.19 at 14:10")
>>>>>>> parent of 55caa35... Travis CI update 101 [ci skip]
=======
  packageStartupMessage("Version 2019.01.03 at 13:00")
>>>>>>> 63bd868d
  packageStartupMessage("Developed by Richard White")
  packageStartupMessage("Department of Infectious Disease Epidemiology and Modelling")
  packageStartupMessage("Norwegian Institute of Public Health")
  packageStartupMessage("https://folkehelseinstituttet.github.io/dashboards_sykdomspuls/\n")
}<|MERGE_RESOLUTION|>--- conflicted
+++ resolved
@@ -1,14 +1,6 @@
 .onAttach <- function(libname, pkgname) {
   packageStartupMessage("PACKAGE: sykdomspuls")
-<<<<<<< HEAD
-<<<<<<< HEAD
   packageStartupMessage("Version 2019.01.03 at 06:54")
-=======
-  packageStartupMessage("Version 2018.12.19 at 14:10")
->>>>>>> parent of 55caa35... Travis CI update 101 [ci skip]
-=======
-  packageStartupMessage("Version 2019.01.03 at 13:00")
->>>>>>> 63bd868d
   packageStartupMessage("Developed by Richard White")
   packageStartupMessage("Department of Infectious Disease Epidemiology and Modelling")
   packageStartupMessage("Norwegian Institute of Public Health")
