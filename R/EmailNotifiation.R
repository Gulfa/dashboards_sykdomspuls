#' Email notification of new data
#' @param files The raw data file that is being analysed
#' @import fhi
#' @export EmailNotificationOfNewData
EmailNotificationOfNewData <- function(files) {
  emailText <- paste0(
    "New Sykdomspulsen data has been received and signal processing has begun.
<br><br>
New results should be available in around two hours.
<br><br>
Tags being processed are: ", paste0(CONFIG$SYNDROMES$tag, collapse = ", "), "
<br><br>
Files being processed are: ", paste0(files, collapse = ", "), "
"
  )

  fhi::DashboardEmail(
    "sykdomspuls_data",
    "New Sykdomspuls data",
    emailText
  )

  return(0)
}

#' Internal email notifying about new results
#' @import fhi
#' @export EmailTechnicalNewResults
EmailTechnicalNewResults <- function() {
  emailText <- "
  New Sykdomspulsen results available at <a href='http://smhb.fhi.no/'>http://smhb.fhi.no/</a>
  "
  fhi::DashboardEmail(
    emailsFromExcel = "sykdomspuls_results",
    emailSubject = "New Sykdomspuls results available",
    emailText = emailText
  )
}

#' Internal email for possible outbreaks
#' @param resYearLine Data from an resYearLine.RDS file
#' @import fhi
#' @import data.table
#' @export EmailInternal
EmailInternal <- function(
                          resYearLine = readRDS(fhi::DashboardFolder("results", "resYearLine.RDS"))) {
  # variables used in data.table functions in this function
  status <- NULL
  location <- NULL
  statusNum0 <- NULL
  statusNum1 <- NULL
  statusNum2 <- NULL
  statusSum2weeks <- NULL
  statusSum3weeks <- NULL
  statusYellow <- NULL
  statusRed <- NULL
  age <- NULL
  wkyr <- NULL
  tag <- NULL
  # end

  currentWeek <- max(resYearLine$wkyr)

  resYearLine[, statusNum0 := 0]
  resYearLine[status == "Medium", statusNum0 := 1]
  resYearLine[status == "High", statusNum0 := 2]
  resYearLine[, statusNum1 := shift(statusNum0), by = location]
  resYearLine[, statusNum2 := shift(statusNum0, n = 2L), by = location]
  resYearLine[, statusSum2weeks := as.numeric(statusNum0 == 2) + as.numeric(statusNum1 == 2)]
  resYearLine[, statusSum3weeks := as.numeric(statusNum0 >= 1) + as.numeric(statusNum1 >= 1) + as.numeric(statusNum2 >= 1)]

  resYearLine[, statusYellow := 0]
  resYearLine[statusSum3weeks >= 2, statusYellow := 1]

  resYearLine[, statusRed := 0]
  resYearLine[statusSum2weeks >= 1, statusRed := 1]

  resYearLine <- resYearLine[age == "Totalt"]
  outbreaks <- resYearLine[statusYellow == 1 | statusRed == 1, c("wkyr", "tag", "location", "locationName", "status", "statusYellow", "statusRed"), with = F]
  setorder(outbreaks, -wkyr, location)

  outbreaksGastro <- unique(outbreaks[wkyr == currentWeek & tag == "gastro"]$locationName)
  outbreaksRespiratory <- unique(outbreaks[wkyr == currentWeek & tag == "respiratoryinternal"]$locationName)
  outbreaksInfluensa <- unique(outbreaks[wkyr == currentWeek & tag == "influensa"]$locationName)
  outbreaksLungebetennelse <- unique(outbreaks[wkyr == currentWeek & tag == "lungebetennelse"]$locationName)
  outbreaksBronkitt <- unique(outbreaks[wkyr == currentWeek & tag == "bronkitt"]$locationName)

  outbreaksGastro <- paste0(outbreaksGastro, collapse = ", ")
  outbreaksRespiratory <- paste0(outbreaksRespiratory, collapse = ", ")
  outbreaksInfluensa <- paste0(outbreaksInfluensa, collapse = ", ")
  outbreaksLungebetennelse <- paste0(outbreaksLungebetennelse, collapse = ", ")
  outbreaksBronkitt <- paste0(outbreaksBronkitt, collapse = ", ")

  if (outbreaksGastro == "") outbreaksGastro <- "Ingen"
  if (outbreaksRespiratory == "") outbreaksRespiratory <- "Ingen"
  if (outbreaksInfluensa == "") outbreaksInfluensa <- "Ingen"
  if (outbreaksLungebetennelse == "") outbreaksLungebetennelse <- "Ingen"
  if (outbreaksBronkitt == "") outbreaksBronkitt <- "Ingen"

  emailText <- sprintf(
    "
                       OBS-Varsel fra Sykdomspulsen uke %s:
                       <br><br>
                       OBS varslet er basert p\u00E5 oversiktsbildet for de siste ukene for mage-tarminfeksjoner, luftveisinfeksjoner, og influensa.<br>
                       Det blir generert et varsel dersom:<br>
                       - Et eller flere av fylkene har r\u00F8d farge en av de to siste ukene<br>
                       - Et eller flere av fylkene har gul farge to av de tre siste ukene
                       <br><br>
                       Ved OBS varsel b\u00F8r mottaksansvarlig melde ifra til fagansvarlig i riktig avdeling.
                       <br><br>
Sykdomspulsen kan i noen tilfeller generere et OBS varsel selv om det bare er en eller to konsultasjoner for et symptom/sykdom. Dette sees som oftest i sm\u00E5 kommuner der det vanligvis ikke er mange konsultasjoner. For ikke \u00E5 bli forstyrret av slike signaler har vi n\u00E5 lagt inn en nedre grense for gult signal p\u00E5 to konsultasjoner og en nedre grense for r\u00F8dt signal p\u00E5 tre konsultasjoner.<br><br>
                       <br><br>
                       Mage-tarminfeksjoner:
                       <br>
                       %s
                       <br><br>
                       Luftveisinfeksjoner:
                       <br>
                       %s
                       <br><br>
                       Influensa:
                       <br>
                       %s
                       <br><br>
                       Lungebetennelse:
                       <br>
                       %s
                       <br><br>
                       Akutt bronkitt/bronkiolitt:
                       <br>
                       %s
                       <br><br>
                       Se ogs\u00E5 p\u00E5 Signaler (ukentlig) b\u00E5de for fylker og kommuner og meld ifra til fagansvarlig dersom det st\u00E5r noe p\u00E5 disse sidene.
                       ", currentWeek,
    outbreaksGastro,
    outbreaksRespiratory,
    outbreaksInfluensa,
    outbreaksLungebetennelse,
    outbreaksBronkitt
  )

  fhi::DashboardEmail(
    "sykdomspuls_utbrudd",
    sprintf("OBS-Varsel fra Sykdomspulsen uke %s", currentWeek),
    emailText
  )

  return(0)
}

#' Generates the outbreak table for the external email
#' @param results a
#' @param xtag a
#' @param xemail a
#' @import data.table
#' @importFrom RAWmisc Format RecodeDT
#' @export EmailExternalGenerateTable
EmailExternalGenerateTable <- function(results, xtag, xemail) {
  . <- NULL
  zscore <- NULL
  link <- NULL
  county <- NULL
  location <- NULL
  tag <- NULL
  age <- NULL
  tag_pretty <- NULL
  output <- NULL
  locationName <- NULL
  cumE1 <- NULL
  email <- NULL
  n <- NULL

  setorder(results, -zscore)
  results[, link := sprintf("<a href='http://sykdomspulsen.fhi.no/lege123/#/ukentlig/%s/%s/%s/%s'>Klikk</a>", county, location, tag, age)]
  results[is.na(county), link := sprintf("<a href='http://sykdomspulsen.fhi.no/lege123/#/ukentlig/%s/%s/%s/%s'>Klikk</a>", location, location, tag, age)]
  # this turns "dirty" tag (eg gastro) into "pretty" tag (e.g. mage-tarm syndrome)
  results[, tag_pretty := tag]
  RAWmisc::RecodeDT(results, switch = CONFIG$tagsWithLong, var = "tag_pretty", oldOnLeft = FALSE)
  results[, output := sprintf("<tr> <td>%s</td> <td>%s</td> <td>%s</td> <td>%s</td> <td>%s</td> <td>%s</td> <td>%s</td> <td>%s</td> </tr>", link, tag_pretty, locationName, location, age, n, round(cumE1), RAWmisc::Format(zscore, digits = 2))]

  r <- results[email == xemail & tag == xtag]
  if (nrow(r) == 0) return(sprintf("%s utbrudd:<br><br>Ingen utbrudd registrert", CONFIG$SYNDROMES[tag == xtag]$namesLong))

  emailText <- sprintf("%s utbrudd:<br><br><table style='width:90%%'><tr><th>Til nettsiden</th> <th>Syndrom</th> <th>Geografisk omr\u00E5de</th> <th>Geografisk omr\u00E5de</th> <th>Alder</th> <th>Meldte tilfeller</th> <th>Eksess</th> <th>Z-verdi</th></tr>", CONFIG$SYNDROMES[tag == xtag]$namesLong)
  for (i in 1:nrow(r)) {
    emailText <- sprintf("%s%s", emailText, r$output[i])
  }
  emailText <- sprintf("%s</table>", emailText)

  return(emailText)
}

#' Sends an external email warning about alters
#' @param results Results file.
#' @param alerts Excel file containing the emails.
#' @param forceNoOutbreak For testing. Do you want to force a "No outbreak" email?
#' @param forceYesOutbreak For testing. Do you want to force a "Yes outbreak" email?
#' @importFrom RAWmisc Format RecodeDT
#' @import fhi
#' @export EmailExternal
EmailExternal <- function(
                          results = readRDS(fhi::DashboardFolder("results", "outbreaks_alert_external.RDS")),
                          alerts = GetAlertsEmails(),
                          forceNoOutbreak = FALSE,
                          forceYesOutbreak = FALSE) {
  # variables used in data.table functions in this function
  output <- NULL
  tag <- NULL
  locationName <- NULL
  location <- NULL
  age <- NULL
  cumE1 <- NULL
  zscore <- NULL
  email <- NULL
  link <- NULL
  county <- NULL
  alertExternal <- NULL
  # end

  setDT(alerts)
  emails <- unique(alerts$email)


  emailHeader <-
    "<style>
    html {
      font-family: sans-serif;
    }

    table {
      border-collapse: collapse;
      border: 2px solid rgb(200,200,200);
      letter-spacing: 1px;
      font-size: 0.8rem;
    }

    td, th {
      border: 1px solid rgb(190,190,190);
      padding: 10px 20px;
    }

    th {
      background-color: rgb(235,235,235);
    }

    td {
      text-align: center;
    }

    tr:nth-child(even) td {
      background-color: rgb(250,250,250);
    }

    tr:nth-child(odd) td {
      background-color: rgb(245,245,245);
    }

    caption {
      padding: 10px;
    }
    </style>
"

  emailSubjectNoOutbreak <- "Pilotprosjektet Sykdomspulsen til kommunehelsetjenesten er oppdatert med nye tall"
  emailSubjectYesOutbreak <- "OBS varsel fra Sykdomspulsen"

  if (fhi::DashboardIsProduction()) {
    if (forceNoOutbreak | forceYesOutbreak) stop("forceNoOutbreak/forceYesOutbreak set when not testing")
  } else {
    if (length(unique(alerts$email)) != 3) stop("THIS IS NOT A TEST EMAIL DATASET")
    if (forceNoOutbreak & forceYesOutbreak) stop("both forceNoOutbreak/forceYesOutbreak set")
  }


  emailNoOutbreak <-
    "Pilotprosjektet Sykdomspulsen til kommunehelsetjenesten er oppdatert med nye tall.<br>
  Nye resultater vises p\u00E5 websiden om ca. 10 min.<br><br>
  Innlogging<br>
  Webadresse: <a href='http://sykdomspulsen.fhi.no/lege123/'>http://sykdomspulsen.fhi.no/lege123/</a><br>
  Det er ikke noe brukernavn eller passord, du kommer direkte inn p\u00E5 nettsiden og den er klar til bruk.
  Bruk Google Chrome n\u00E5r du logger deg inn.<br><br>
  NB! Dette er et pilotprosjekt. Du f\u00E5r n\u00E5 mulighet til \u00E5 bruke websiden n\u00E5r du vil og s\u00E5 mye du vil.
  Du kan ogs\u00E5 vise enkeltsider av websiden til andre som jobber innenfor kommunehelsetjenesten.
  MEN vi ber om at du ikke distribuerer webadressen til andre, hverken til ansatte i kommunehelsetjenesten eller utenfor.
  Det er fordi dette er et pilotprosjekt der vi \u00F8nsker \u00E5 ha oversikt over hvem som bruker systemet.
  Dersom noen andre enn deg \u00F8nsker \u00E5 f\u00E5 tilgang til websiden kan de kontakte oss p\u00E5 sykdomspulsen@fhi.no<br><br>
  NB! Fra n\u00E5 vil det bli sendt ut OBS varsel fra Sykdomspulsen.<br><br>
  OBS varselet inneb\u00E6rer at du vil f\u00E5 en mail dersom deres kommune eller fylke har flere konsultasjoner enn forventet av henholdsvis mage-tarminfeksjoner eller luftveisinfeksjoner sist uke.<br><br>
  E-posten vil ha overskrift <b>OBS varsel fra Sykdomspulsen uke xx</b>.<br><br>
  E-posten vil inneholde en tabell med informasjon om stedet der det er mer enn forventet antall konsultasjoner med aldersgruppe, antallet konsultasjoner som er over forventet verdi (excess) og en verdi som viser hvor ekstremt signalet er (z-score).<br><br>
  Varselet er en informasjon om at det kan v\u00E6re noe som b\u00F8r f\u00F8lges opp i deres kommune eller i et fylke. Det anbefales \u00E5 g\u00E5 inn i Sykdomspulsen websiden og sjekke det ut. Varselet beh\u00F8ver ikke \u00E5 bety noe alvorlig.<br><br>
  Nederst i denne mailen viser vi hvilke(n) kommune(r) du f\u00E5r varsel for. Alle f\u00E5r varsel for alle fylker og hele Norge. Dersom det ikke st\u00E5r noen kommune i tabellen mangler vi det for deg og ber deg kontakte oss for \u00E5 f\u00E5 satt opp riktig kommune(r).<br><br>
  Send oss gjerne en tilbakemelding dersom du \u00F8nsker varsel for andre kommuner. Vi \u00F8nsker ogs\u00E5 tilbakemelding p\u00E5 om dette varselet er nyttig for dere eller ikke p\u00E5 sykdomspulsen@fhi.no<br><br>
  Nord og S\u00F8r-Tr\u00F8ndelag har fra 01.01.2018 blitt sl\u00E5tt sammen til Tr\u00F8ndelag. Det vil derfor bare v\u00E6re mulig \u00E5 finne Tr\u00F8ndelag i nedtrekks listen for Fylkene.<br><br>
Sykdomspulsen kan i noen tilfeller generere et OBS varsel selv om det bare er en eller to konsultasjoner for et symptom/sykdom. Dette sees som oftest i sm\u00E5 kommuner der det vanligvis ikke er mange konsultasjoner. For ikke \u00E5 bli forstyrret av slike signaler har vi n\u00E5 lagt inn en nedre grense for gult signal p\u00E5 to konsultasjoner og en nedre grense for r\u00F8dt signal p\u00E5 tre konsultasjoner.<br><br>
  Dersom du har problemer med websiden, forslag til forbedringer, ris eller ros kan du sende oss en mail: sykdomspulsen@fhi.no<br><br>
  Dersom du ikke \u00F8nsker \u00E5 f\u00E5 denne e-posten n\u00E5r vi oppdaterer Sykdomspulsen med nye tall s\u00E5 kan du gi oss beskjed ved \u00E5 sende en mail til adressen over.<br><br>
  Hilsen:<br>
  Sykdomspulsen ved Folkehelseinstituttet<br>
  v/Gry M Gr\u00F8neng (prosjektleder) og Richard White (statistiker og webansvarlig)<br><br><br>
  "

  emailYesOutbreak <-
    "Dette er et OBS varsel fra Sykdomspulsen.<br><br>
  OBS varselet inneb\u00E6rer at alle dere som deltar i pilotprosjektet <b>Sykdomspulsen til kommunehelsetjenesten</b> f\u00E5r et varsel p\u00E5 e-post dersom deres kommune eller et fylke har flere konsultasjoner enn forventet av henholdsvis mage-tarminfeksjoner eller luftveisinfeksjoner sist uke.<br><br>
  Tabellen under viser informasjon om stedet der det er mer enn forventet antall konsultasjoner og aldersgruppe, antallet konsultasjoner som er over forventet verdi (excess) og en verdi som viser hvor ekstremt signalet er (z-score). Hvis z-scoret er mellom 2 og 4 er antallet konsultasjoner sist uke h\u00F8yere enn forventet og man vil se at det ligger i gul sone p\u00E5 Sykdomspulsen websiden. Dersom z-scoret er over 4 er antallet konsultasjoner sist uke betydelig h\u00F8yere enn forventet og man vil se at det ligger i r\u00F8d sone p\u00E5 Sykdomspulsen websiden.<br><br>
  I tabellen under er det en link til stedet der du kan se OBS varselet i Sykdomspulsen. Denne virker ikke dersom den \u00E5pnes i Internet explorer. Dersom du har problemer med linken kan du h\u00F8yreklikke p\u00E5 koblingen og kopiere den for deretter \u00E5 lime den inn i for eksempel Google chrome eller en annen nettleser. Du kan ogs\u00E5 logge deg inn p\u00E5 Sykdomspulsen p\u00E5 vanlig m\u00E5te (<a href='http://sykdomspulsen.fhi.no/lege123/'>http://sykdomspulsen.fhi.no/lege123/</a>) og selv finne aktuell kommune eller fylke.<br><br>
  Varselet er en informasjon om at det kan v\u00E6re noe som b\u00F8r f\u00F8lges opp i deres kommune eller i et fylke. Det anbefales \u00E5 g\u00E5 inn i Sykdomspulsen websiden og sjekke det ut. Varselet beh\u00F8ver ikke \u00E5 bety noe alvorlig.<br><br>
  Nederst i denne mailen viser vi hvilke(n) kommune(r) du f\u00E5r varsel for. Alle f\u00E5r varsel for alle fylker og hele Norge. Dersom det ikke st\u00E5r noen kommune i tabellen mangler vi det for deg og ber deg kontakte oss for \u00E5 f\u00E5 satt opp riktig kommune(r).<br><br>
Sykdomspulsen kan i noen tilfeller generere et OBS varsel selv om det bare er en eller to konsultasjoner for et symptom/sykdom. Dette sees som oftest i sm\u00E5 kommuner der det vanligvis ikke er mange konsultasjoner. For ikke \u00E5 bli forstyrret av slike signaler har vi n\u00E5 lagt inn en nedre grense for gult signal p\u00E5 to konsultasjoner og en nedre grense for r\u00F8dt signal p\u00E5 tre konsultasjoner.<br><br>
  Ta kontakt med oss om du har sp\u00F8rsm\u00E5l eller om det er noe som er uklart p\u00E5 sykdomspulsen@fhi.no.<br><br>
  Send oss ogs\u00E5 en tilbakemelding dersom du \u00F8nsker varsel for andre kommuner eller fylker.<br><br>
  Vi \u00F8nsker ogs\u00E5 tilbakemelding p\u00E5 om dette varselet er nyttig for dere eller ikke.<br><br>
  Hilsen:<br>
  Sykdomspulsen ved Folkehelseinstituttet<br>
  v/Gry M Gr\u00F8neng (prosjektleder) og Richard White (statistiker og webansvarlig)<br><br>
  "

  alerts[, output := sprintf("<tr> <td>%s</td> </tr>", location)]

  for (em in emails) {
    r <- results[email %in% em]
    a <- alerts[email %in% em]

    noOutbreak <- nrow(r) == 0
    if (forceNoOutbreak) noOutbreak <- TRUE
    if (forceYesOutbreak) noOutbreak <- FALSE

    # no outbreaks
    if (noOutbreak) {
      emailText <- paste0(emailHeader, emailNoOutbreak)
      emailSubject <- emailSubjectNoOutbreak
      useEmail <- "xxxxxxx"
    } else {
      emailText <- paste0(emailHeader, emailYesOutbreak)
      emailSubject <- emailSubjectYesOutbreak
      useEmail <- em
    }

    # include registered places
    emailText <- paste0(emailText, "Du er registrert for \u00E5 motta varsel om utbrudd i:<br><br><table style='width:90%'><tr><th>location</th></tr>")
    for (i in 1:nrow(a)) {
      emailText <- sprintf("%s%s", emailText, a$output[i])
    }
    emailText <- sprintf("%s</table><br><br>", emailText)

    # include outbreaks
    for (tag in CONFIG$SYNDROMES[alertExternal == T]$tag) {
      emailText <- paste0(emailText, EmailExternalGenerateTable(results = r, xtag = tag, xemail = useEmail), "<br><br>")
    }

    fhi::DashboardEmail(
      emailsDirect = em,
      emailSubject = emailSubject,
      emailText = emailText
    )
    Sys.sleep(5)
  }

  return(0)
}

#' Email notification of failed results
#' @import fhi
#' @export EmailNotificationOfFailedResults
EmailNotificationOfFailedResults <- function() {
  emailText <- "ERROR WITH SYKDOMSPULSEN DATA UPLOAD"
  if (Sys.getenv("COMPUTER") == "smhb") {
    fhi::DashboardEmail(
      "sykdomspuls_data",
      "New Sykdomspuls results available",
      emailText
    )
  }
  return(0)
}

#' Email notification of comparison between NorMOMO and Influensa
#' @export EmailNorMOMOInfluensa
EmailNorMOMOInfluensa <- function() {
  files <- list.files(fhi::DashboardFolder("data_raw", "normomo"))
  nor <- vector("list", length = length(files))
  for (i in seq_along(nor)) {
    nor[[i]] <- readRDS(file.path(fhi::DashboardFolder("data_raw", "normomo"), files[i]))
    nor[[i]][, x := files[i]]
  }
  nor <- rbindlist(nor)[GROUP == "Total"]
  nor[, location := sprintf("county%s", stringr::str_extract(x, "[0-9][0-9]"))]
  nor[location == "countyNA", location := "Norge"]
  nor[, x := NULL]
  setnames(nor, "zscore", "zscore_inf")

  inf <- readRDS(fhi::DashboardFolder("results", "resYearLine_influensa.RDS"))[age == "Totalt"]
  setnames(inf, "zscore", "zscore_death")

  nrow(inf)
  inf <- merge(inf, nor, by.x = c("location", "wkyr"), by.y = c("location", "wk2"))
  nrow(inf)
  inf[, season := sprintf("%s/%s", year - 1, year)]
  inf[week >= 30, season := sprintf("%s/%s", year, year + 1)]

  breaks <- unique(inf[season == max(season), c("wkyr", "x")])
  breaks <- breaks[seq(1, .N, 2)]

  q <- ggplot(inf[season == max(season)], aes(x = x))
  q <- q + geom_ribbon(ymin = -Inf, ymax = 2, fill = "#91bfdb", alpha = 0.4)
  q <- q + geom_ribbon(ymin = 2, ymax = Inf, fill = "#fc8d59", alpha = 0.4)
  q <- q + geom_line(aes(y = zscore_death), lwd = 1.5)
  q <- q + geom_line(aes(y = zscore_inf), lwd = 1.5)
  q <- q + geom_line(aes(y = zscore_death, colour = "Death"), lwd = 1.25)
  q <- q + geom_line(aes(y = zscore_inf, colour = "Influensa"), lwd = 1.25)
  q <- q + scale_colour_brewer("", palette = "Set1")
  q <- q + scale_y_continuous("Z-Score")
  q <- q + scale_x_continuous("", breaks = breaks$x, labels = breaks$wkyr)
  q <- q + theme(axis.text.x = element_text(angle = 90, hjust = 0.5, vjust = 0.5))
  q <- q + facet_wrap(~locationName)

  RAWmisc::saveA4(q, fhi::DashboardFolder("results", "death_and_influensa.png"))


  emailText <- sprintf("
<html><body>
Please find attached a comparison between NorMOMO and NorSySS (Sykdomspulsen)<br><br>
------------------------
<br>
DO NOT REPLY TO THIS EMAIL! This email address is not checked by anyone!
<br>
To add or remove people to/from this notification list, send their details to richardaubrey.white@fhi.no
</body></html>")

  fhi::DashboardEmail(
    "normomo_influensa",
    emailSubject = "NorMOMO and NorSySS Comparison",
    emailText,
    emailAttachFiles = fhi::DashboardFolder("results", "death_and_influensa.png"),
    emailFooter = FALSE,
    BCC = FALSE
  )
<<<<<<< HEAD
  return(0)
=======
>>>>>>> 497f4572
}

#' Email notification of new results
#' @param lastEmailedUtbruddFile File containing the last week that emails were sent out
#' @import fhi
#' @importFrom lubridate today
#' @export EmailNotificationOfNewResults
EmailNotificationOfNewResults <- function(lastEmailedUtbruddFile = fhi::DashboardFolder("results", "lastEmailedUtbrudd.RDS")) {
  thisWeek <- format.Date(lubridate::today(), "%U")
  sendEmail <- TRUE

  if (file.exists(lastEmailedUtbruddFile)) {
    x <- readRDS(lastEmailedUtbruddFile)
    if (thisWeek == x) {
      sendEmail <- FALSE
    }
  }

  try(EmailTechnicalNewResults(), TRUE)
  if (sendEmail) {
    try(EmailInternal(), TRUE)
    try(EmailExternal(), TRUE)
    try(EmailNorMOMOInfluensa(), TRUE)
  }
  saveRDS(thisWeek, file = lastEmailedUtbruddFile)
}<|MERGE_RESOLUTION|>--- conflicted
+++ resolved
@@ -436,10 +436,7 @@
     emailFooter = FALSE,
     BCC = FALSE
   )
-<<<<<<< HEAD
   return(0)
-=======
->>>>>>> 497f4572
 }
 
 #' Email notification of new results
